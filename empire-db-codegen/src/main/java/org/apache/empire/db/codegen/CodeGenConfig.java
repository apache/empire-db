--- conflicted
+++ resolved
@@ -1,451 +1,449 @@
-/*
- * Licensed to the Apache Software Foundation (ASF) under one
- * or more contributor license agreements.  See the NOTICE file
- * distributed with this work for additional information
- * regarding copyright ownership.  The ASF licenses this file
- * to you under the Apache License, Version 2.0 (the
- * "License"); you may not use this file except in compliance
- * with the License.  You may obtain a copy of the License at
- *
- *  http://www.apache.org/licenses/LICENSE-2.0
- *
- * Unless required by applicable law or agreed to in writing,
- * software distributed under the License is distributed on an
- * "AS IS" BASIS, WITHOUT WARRANTIES OR CONDITIONS OF ANY
- * KIND, either express or implied.  See the License for the
- * specific language governing permissions and limitations
- * under the License.
- */
-package org.apache.empire.db.codegen;
-
-import org.apache.empire.commons.Errors;
-import org.apache.empire.xml.XMLConfiguration;
-import org.apache.empire.xml.XMLUtil;
-import org.apache.log4j.xml.DOMConfigurator;
-import org.slf4j.Logger;
-import org.w3c.dom.Element;
-
-public class CodeGenConfig extends XMLConfiguration {
-
-	private static final Logger log = org.slf4j.LoggerFactory.getLogger(CodeGenConfig.class);
-	
-    // the logging configuration root node name
-    private final String loggingNodeName = "log4j:configuration";
-	
-	private String jdbcClass;
-
-	private String jdbcURL;
-
-	private String jdbcUser;
-
-	private String jdbcPwd;
-
-	// generation options
-	/**
-	 * name of the database catalog (may be null)
-	 */
-	private String dbCatalog = null;
-
-	/**
-	 * name of the database schema (may be null)
-	 */
-	private String dbSchema = null;
-
-	/**
-	 * name of the table pattern (may be null)
-	 */
-	private String dbTablePattern = null;
-	/**
-	 * Name of the timestamp column used for optimistic locking (may be null)
-	 * e.g. "UPDATE_TIMESTAMP";
-	 */
-	private String timestampColumn = null;
-
-	/**
-	 * name of the target folder
-	 */
-	private String targetFolder = "target/generated/db";
-	
-	/**
-	 * name of the template folder
-	 */
-	private String templateFolder;	
-	
-	/**
-	 * name of the target package
-	 */
-	private String packageName = "org.foo.db";
-	
-	/**
-	 * name of the table target package
-	 */
-	private String tablePackageName;
-	
-	/**
-	 * name of the record target package
-	 */
-	private String recordPackageName;
-	
-	/**
-	 * name of the view target package
-	 */
-	private String viewPackageName;
-
-	/**
-	 * Target name of the generated database class. This class extends
-	 * DBDatabase.
-	 */
-	private String dbClassName = "MyDB";
-	
-	/**
-	 * Target name of the generated table class. This class extends DBTable and
-	 * is the base class for all generated individual table classes.
-	 */
-	private String tableBaseName = "BaseTable";
-	
-	/**
-	 * Target name of the generated view class. This class extends DBView and is
-	 * the base class for all generated individual view classes.
-	 */
-	private String viewBaseName = "BaseView";
-	
-	/**
-	 * Target name of the generated record class. This is a template class that
-	 * extends DBRecord as follows:<br/>
-	 * 
-	 * <pre>
-	 * XXRecord&lt;T extends XXTable&gt; extends DBRecord
-	 * </pre>
-	 * 
-	 * <br/>
-	 */
-	private String recordBaseName = "BaseRecord";
-	
-	/**
-	 * Prefix used for generating table class names.<br/>
-	 * The Table name is appended after the prefix starting with captial letter
-	 * followed by lower case letters.<br/>
-	 * Occurrence an of underscore indicates a new word which will again start
-	 * with a capital letter.<br/>
-	 * e.g.<br/>
-	 * <ul>
-	 * <li>Table "names" -> Class "XXNames"</li>
-	 * <li>Table "flight_bookings" -> Class "XXFlightBookings"</li>
-	 * </ul>
-	 * Where XX is the prefix.
-	 */
-	private String tableClassPrefix = "";
-
-	/**
-	 * Suffix used for generating table class names.<br/>
-	 * The Table name is appended before the suffix starting with captial letter
-	 * followed by lower case letters.<br/>
-	 * Occurrence an of underscore indicates a new word which will again start
-	 * with a capital letter.<br/>
-	 * e.g.<br/>
-	 * <ul>
-	 * <li>Table "names" -> Class "NamesTable"</li>
-	 * <li>Table "flight_bookings" -> Class "FlightBookingsTable"</li>
-	 * </ul>
-	 * Where "Table" is the suffix.
-	 */
-	private String tableClassSuffix = "";
-	
-	/**
-	 * Prefix used for generating view class names.<br/>
-	 * The Table name is appended after the prefix starting with captial letter
-	 * followed by lower case letters.<br/>
-	 * Occurrence an of underscore indicates a new word which will again start
-	 * with a capital letter.<br/>
-	 * See naming of table classes above.
-	 */
-	private String viewClassPrefix = "";
-	
-	/**
-	 * Suffix used for generating view class names.<br/>
-	 * The View name is appended before the suffix starting with captial letter
-	 * followed by lower case letters.<br/>
-	 * Occurrence an of underscore indicates a new word which will again start
-	 * with a capital letter.<br/>
-	 * e.g.<br/>
-	 * <ul>
-	 * <li>View "names" -> Class "NamesView"</li>
-	 * <li>View "flight_bookings" -> Class "FlightBookingsView"</li>
-	 * </ul>
-	 * Where "View" is the suffix.
-	 */
-	private String viewClassSuffix = "";
-
-	/**
-	 * if TRUE table classes should be declared as inner classes of DBDatabase.<br/>
-	 * if FALSE table classes should be declared as top level classes.
-	 */
-	private boolean nestTables = false;
-	
-	/**
-	 * if TRUE view classes should be declared as inner classes of DBDatabase.<br/>
-	 * if FALSE view classes should be declared as top level classes.
-	 */
-	private boolean nestViews = false;
-	
-	/**
-	 * if TRUE record classes should have a getter and setter for each field.<br/>
-	 * Otherwise getters / setters are omitted.
-	 */
-	private boolean createRecordProperties;
-
-	/**
-	 * Initialize the configuration.
-	 * 
-	 * @param filename
-	 *            the file to read
-	 * 
-	 * @return true on success
-	 */
-	public void init(String filename) {
-		// Read the properties file
-<<<<<<< HEAD
-		super.init(filename, false);
-=======
-		if (super.init(filename, false) == false)
-			return false;
-        // Init Logging
-        initLogging();
->>>>>>> 59c24309
-		// Done
-		readProperties(this, "properties");
-		// Reader Provider Properties
-	}
-
-    /**
-     * Init logging using Log4J's DOMConfigurator 
-     * @return
-     */
-    private boolean initLogging()
-    {
-        // Get configuration root node
-        Element rootNode = getRootNode();
-        if (rootNode == null)
-            return error(Errors.ObjectNotValid, getClass().getName());
-        // Find log configuration node
-        Element loggingNode = XMLUtil.findFirstChild(rootNode, loggingNodeName);
-        if (loggingNode == null)
-        {   // log configuration node not found
-            log.error("Log configuration node {} has not been found. Logging has not been configured.", loggingNodeName);
-            return error(Errors.ItemNotFound, loggingNodeName);
-        }
-        // Init Log4J
-        DOMConfigurator.configure(loggingNode);
-        // done
-        log.info("Logging sucessfully configured from node {}.", loggingNodeName);
-        return success();
-    }
-
-	public String getJdbcClass() {
-		return jdbcClass;
-	}
-
-	public void setJdbcClass(String jdbcClass) {
-		this.jdbcClass = jdbcClass;
-	}
-
-	public String getJdbcURL() {
-		return jdbcURL;
-	}
-
-	public void setJdbcURL(String jdbcURL) {
-		this.jdbcURL = jdbcURL;
-	}
-
-	public String getJdbcUser() {
-		return jdbcUser;
-	}
-
-	public void setJdbcUser(String jdbcUser) {
-		this.jdbcUser = jdbcUser;
-	}
-
-	public String getJdbcPwd() {
-		return jdbcPwd;
-	}
-
-	public void setJdbcPwd(String jdbcPwd) {
-		this.jdbcPwd = jdbcPwd;
-	}
-
-	// ------- generation options -------
-
-	public String getDbCatalog() {
-		return dbCatalog;
-	}
-
-	public void setDbCatalog(String dbCatalog) {
-		this.dbCatalog = dbCatalog;
-	}
-
-	public String getDbSchema() {
-		return dbSchema;
-	}
-
-	public void setDbSchema(String dbSchema) {
-		this.dbSchema = dbSchema;
-	}
-
-	public String getDbTablePattern() {
-		return dbTablePattern;
-	}
-
-	public void setDbTablePattern(String dbTablePattern) {
-		this.dbTablePattern = dbTablePattern;
-	}
-
-	public String getTimestampColumn() {
-		return timestampColumn;
-	}
-
-	public void setTimestampColumn(String timestampColumn) {
-		this.timestampColumn = timestampColumn;
-	}
-
-	public String getTargetFolder() {
-		return targetFolder;
-	}
-
-	public void setTargetFolder(String targetFolder) {
-		this.targetFolder = targetFolder;
-	}
-	
-	public String getTemplateFolder() {
-		return templateFolder;
-	}
-
-	public void setTemplateFolder(String templateFolder) {
-		this.templateFolder = templateFolder;
-	}
-	
-	public String getPackageName() {
-		return packageName;
-	}
-
-	public void setPackageName(String packageName) {
-		this.packageName = packageName;
-	}
-	
-	public String getTablePackageName() {
-		return fallback(tablePackageName, "tables");
-	}
-
-	public void setTablePackageName(String tablePackageName) {
-		this.tablePackageName = tablePackageName;
-	}
-	public String getRecordPackageName() {
-		return fallback(recordPackageName, "records");
-	}
-
-	public void setRecordPackageName(String recordPackageName) {
-		this.recordPackageName = recordPackageName;
-	}
-	public String getViewPackageName() {
-		return fallback(viewPackageName, "views");
-	}
-
-	public void setViewPackageName(String viewPackageName) {
-		this.viewPackageName = viewPackageName;
-	}
-
-	public String getDbClassName() {
-		return dbClassName;
-	}
-
-	public void setDbClassName(String dbClassName) {
-		this.dbClassName = dbClassName;
-	}
-
-	public String getTableBaseName() {
-		return tableBaseName;
-	}
-
-	public void setTableBaseName(String tableBaseName) {
-		this.tableBaseName = tableBaseName;
-	}
-
-	public String getViewBaseName() {
-		return viewBaseName;
-	}
-
-	public void setViewBaseName(String viewBaseName) {
-		this.viewBaseName = viewBaseName;
-	}
-
-	public String getRecordBaseName() {
-		return recordBaseName;
-	}
-
-	public void setRecordBaseName(String recordBaseName) {
-		this.recordBaseName = recordBaseName;
-	}
-
-	public String getTableClassPrefix() {
-		return tableClassPrefix;
-	}
-
-	public void setTableClassPrefix(String tableClassPrefix) {
-		this.tableClassPrefix = tableClassPrefix;
-	}
-
-	public String getTableClassSuffix() {
-		return tableClassSuffix;
-	}
-
-	public void setTableClassSuffix(String tableClassSuffix) {
-		this.tableClassSuffix = tableClassSuffix;
-	}
-
-	public String getViewClassPrefix() {
-		return viewClassPrefix;
-	}
-
-	public void setViewClassPrefix(String viewClassPrefix) {
-		this.viewClassPrefix = viewClassPrefix;
-	}
-	
-	public String getViewClassSuffix() {
-		return viewClassSuffix;
-	}
-
-	public void setViewClassSuffix(String viewClassSuffix) {
-		this.viewClassSuffix = viewClassSuffix;
-	}
-
-	public boolean isNestTables() {
-		return nestTables;
-	}
-
-	public void setNestTables(boolean nestTables) {
-		this.nestTables = nestTables;
-	}
-
-	public boolean isNestViews() {
-		return nestViews;
-	}
-
-	public void setNestViews(boolean nestViews) {
-		this.nestViews = nestViews;
-	}
-
-	public boolean isCreateRecordProperties() {
-		return createRecordProperties;
-	}
-
-	public void setCreateRecordProperties(boolean createRecordProperties) {
-		this.createRecordProperties = createRecordProperties;
-	}
-
-	private String fallback(String packageName, String defaultSubpackage){
-		String pkg = packageName;
-		if( pkg == null && this.packageName != null){
-			pkg = this.packageName + "." + defaultSubpackage;
-		}
-		return pkg;
-	}
-}
+/*
+ * Licensed to the Apache Software Foundation (ASF) under one
+ * or more contributor license agreements.  See the NOTICE file
+ * distributed with this work for additional information
+ * regarding copyright ownership.  The ASF licenses this file
+ * to you under the Apache License, Version 2.0 (the
+ * "License"); you may not use this file except in compliance
+ * with the License.  You may obtain a copy of the License at
+ *
+ *  http://www.apache.org/licenses/LICENSE-2.0
+ *
+ * Unless required by applicable law or agreed to in writing,
+ * software distributed under the License is distributed on an
+ * "AS IS" BASIS, WITHOUT WARRANTIES OR CONDITIONS OF ANY
+ * KIND, either express or implied.  See the License for the
+ * specific language governing permissions and limitations
+ * under the License.
+ */
+package org.apache.empire.db.codegen;
+
+import org.apache.empire.commons.Errors;
+import org.apache.empire.xml.XMLConfiguration;
+import org.apache.empire.xml.XMLUtil;
+import org.apache.log4j.xml.DOMConfigurator;
+import org.slf4j.Logger;
+import org.w3c.dom.Element;
+
+public class CodeGenConfig extends XMLConfiguration {
+
+	private static final Logger log = org.slf4j.LoggerFactory.getLogger(CodeGenConfig.class);
+	
+    // the logging configuration root node name
+    private final String loggingNodeName = "log4j:configuration";
+	
+	private String jdbcClass;
+
+	private String jdbcURL;
+
+	private String jdbcUser;
+
+	private String jdbcPwd;
+
+	// generation options
+	/**
+	 * name of the database catalog (may be null)
+	 */
+	private String dbCatalog = null;
+
+	/**
+	 * name of the database schema (may be null)
+	 */
+	private String dbSchema = null;
+
+	/**
+	 * name of the table pattern (may be null)
+	 */
+	private String dbTablePattern = null;
+	/**
+	 * Name of the timestamp column used for optimistic locking (may be null)
+	 * e.g. "UPDATE_TIMESTAMP";
+	 */
+	private String timestampColumn = null;
+
+	/**
+	 * name of the target folder
+	 */
+	private String targetFolder = "target/generated/db";
+	
+	/**
+	 * name of the template folder
+	 */
+	private String templateFolder;	
+	
+	/**
+	 * name of the target package
+	 */
+	private String packageName = "org.foo.db";
+	
+	/**
+	 * name of the table target package
+	 */
+	private String tablePackageName;
+	
+	/**
+	 * name of the record target package
+	 */
+	private String recordPackageName;
+	
+	/**
+	 * name of the view target package
+	 */
+	private String viewPackageName;
+
+	/**
+	 * Target name of the generated database class. This class extends
+	 * DBDatabase.
+	 */
+	private String dbClassName = "MyDB";
+	
+	/**
+	 * Target name of the generated table class. This class extends DBTable and
+	 * is the base class for all generated individual table classes.
+	 */
+	private String tableBaseName = "BaseTable";
+	
+	/**
+	 * Target name of the generated view class. This class extends DBView and is
+	 * the base class for all generated individual view classes.
+	 */
+	private String viewBaseName = "BaseView";
+	
+	/**
+	 * Target name of the generated record class. This is a template class that
+	 * extends DBRecord as follows:<br/>
+	 * 
+	 * <pre>
+	 * XXRecord&lt;T extends XXTable&gt; extends DBRecord
+	 * </pre>
+	 * 
+	 * <br/>
+	 */
+	private String recordBaseName = "BaseRecord";
+	
+	/**
+	 * Prefix used for generating table class names.<br/>
+	 * The Table name is appended after the prefix starting with captial letter
+	 * followed by lower case letters.<br/>
+	 * Occurrence an of underscore indicates a new word which will again start
+	 * with a capital letter.<br/>
+	 * e.g.<br/>
+	 * <ul>
+	 * <li>Table "names" -> Class "XXNames"</li>
+	 * <li>Table "flight_bookings" -> Class "XXFlightBookings"</li>
+	 * </ul>
+	 * Where XX is the prefix.
+	 */
+	private String tableClassPrefix = "";
+
+	/**
+	 * Suffix used for generating table class names.<br/>
+	 * The Table name is appended before the suffix starting with captial letter
+	 * followed by lower case letters.<br/>
+	 * Occurrence an of underscore indicates a new word which will again start
+	 * with a capital letter.<br/>
+	 * e.g.<br/>
+	 * <ul>
+	 * <li>Table "names" -> Class "NamesTable"</li>
+	 * <li>Table "flight_bookings" -> Class "FlightBookingsTable"</li>
+	 * </ul>
+	 * Where "Table" is the suffix.
+	 */
+	private String tableClassSuffix = "";
+	
+	/**
+	 * Prefix used for generating view class names.<br/>
+	 * The Table name is appended after the prefix starting with captial letter
+	 * followed by lower case letters.<br/>
+	 * Occurrence an of underscore indicates a new word which will again start
+	 * with a capital letter.<br/>
+	 * See naming of table classes above.
+	 */
+	private String viewClassPrefix = "";
+	
+	/**
+	 * Suffix used for generating view class names.<br/>
+	 * The View name is appended before the suffix starting with captial letter
+	 * followed by lower case letters.<br/>
+	 * Occurrence an of underscore indicates a new word which will again start
+	 * with a capital letter.<br/>
+	 * e.g.<br/>
+	 * <ul>
+	 * <li>View "names" -> Class "NamesView"</li>
+	 * <li>View "flight_bookings" -> Class "FlightBookingsView"</li>
+	 * </ul>
+	 * Where "View" is the suffix.
+	 */
+	private String viewClassSuffix = "";
+
+	/**
+	 * if TRUE table classes should be declared as inner classes of DBDatabase.<br/>
+	 * if FALSE table classes should be declared as top level classes.
+	 */
+	private boolean nestTables = false;
+	
+	/**
+	 * if TRUE view classes should be declared as inner classes of DBDatabase.<br/>
+	 * if FALSE view classes should be declared as top level classes.
+	 */
+	private boolean nestViews = false;
+	
+	/**
+	 * if TRUE record classes should have a getter and setter for each field.<br/>
+	 * Otherwise getters / setters are omitted.
+	 */
+	private boolean createRecordProperties;
+
+	/**
+	 * Initialize the configuration.
+	 * 
+	 * @param filename
+	 *            the file to read
+	 * 
+	 * @return true on success
+	 */
+	public boolean init(String filename) {
+		// Read the properties file
+		if (super.init(filename, false) == false)
+			return false;
+        // Init Logging
+        initLogging();
+		// Done
+		if (readProperties(this, "properties") == false)
+			return false;
+		// Reader Provider Properties
+		return true;
+	}
+
+    /**
+     * Init logging using Log4J's DOMConfigurator 
+     * @return
+     */
+    private boolean initLogging()
+    {
+        // Get configuration root node
+        Element rootNode = getRootNode();
+        if (rootNode == null)
+            return error(Errors.ObjectNotValid, getClass().getName());
+        // Find log configuration node
+        Element loggingNode = XMLUtil.findFirstChild(rootNode, loggingNodeName);
+        if (loggingNode == null)
+        {   // log configuration node not found
+            log.error("Log configuration node {} has not been found. Logging has not been configured.", loggingNodeName);
+            return error(Errors.ItemNotFound, loggingNodeName);
+        }
+        // Init Log4J
+        DOMConfigurator.configure(loggingNode);
+        // done
+        log.info("Logging sucessfully configured from node {}.", loggingNodeName);
+        return success();
+    }
+
+	public String getJdbcClass() {
+		return jdbcClass;
+	}
+
+	public void setJdbcClass(String jdbcClass) {
+		this.jdbcClass = jdbcClass;
+	}
+
+	public String getJdbcURL() {
+		return jdbcURL;
+	}
+
+	public void setJdbcURL(String jdbcURL) {
+		this.jdbcURL = jdbcURL;
+	}
+
+	public String getJdbcUser() {
+		return jdbcUser;
+	}
+
+	public void setJdbcUser(String jdbcUser) {
+		this.jdbcUser = jdbcUser;
+	}
+
+	public String getJdbcPwd() {
+		return jdbcPwd;
+	}
+
+	public void setJdbcPwd(String jdbcPwd) {
+		this.jdbcPwd = jdbcPwd;
+	}
+
+	// ------- generation options -------
+
+	public String getDbCatalog() {
+		return dbCatalog;
+	}
+
+	public void setDbCatalog(String dbCatalog) {
+		this.dbCatalog = dbCatalog;
+	}
+
+	public String getDbSchema() {
+		return dbSchema;
+	}
+
+	public void setDbSchema(String dbSchema) {
+		this.dbSchema = dbSchema;
+	}
+
+	public String getDbTablePattern() {
+		return dbTablePattern;
+	}
+
+	public void setDbTablePattern(String dbTablePattern) {
+		this.dbTablePattern = dbTablePattern;
+	}
+
+	public String getTimestampColumn() {
+		return timestampColumn;
+	}
+
+	public void setTimestampColumn(String timestampColumn) {
+		this.timestampColumn = timestampColumn;
+	}
+
+	public String getTargetFolder() {
+		return targetFolder;
+	}
+
+	public void setTargetFolder(String targetFolder) {
+		this.targetFolder = targetFolder;
+	}
+	
+	public String getTemplateFolder() {
+		return templateFolder;
+	}
+
+	public void setTemplateFolder(String templateFolder) {
+		this.templateFolder = templateFolder;
+	}
+	
+	public String getPackageName() {
+		return packageName;
+	}
+
+	public void setPackageName(String packageName) {
+		this.packageName = packageName;
+	}
+	
+	public String getTablePackageName() {
+		return fallback(tablePackageName, "tables");
+	}
+
+	public void setTablePackageName(String tablePackageName) {
+		this.tablePackageName = tablePackageName;
+	}
+	public String getRecordPackageName() {
+		return fallback(recordPackageName, "records");
+	}
+
+	public void setRecordPackageName(String recordPackageName) {
+		this.recordPackageName = recordPackageName;
+	}
+	public String getViewPackageName() {
+		return fallback(viewPackageName, "views");
+	}
+
+	public void setViewPackageName(String viewPackageName) {
+		this.viewPackageName = viewPackageName;
+	}
+
+	public String getDbClassName() {
+		return dbClassName;
+	}
+
+	public void setDbClassName(String dbClassName) {
+		this.dbClassName = dbClassName;
+	}
+
+	public String getTableBaseName() {
+		return tableBaseName;
+	}
+
+	public void setTableBaseName(String tableBaseName) {
+		this.tableBaseName = tableBaseName;
+	}
+
+	public String getViewBaseName() {
+		return viewBaseName;
+	}
+
+	public void setViewBaseName(String viewBaseName) {
+		this.viewBaseName = viewBaseName;
+	}
+
+	public String getRecordBaseName() {
+		return recordBaseName;
+	}
+
+	public void setRecordBaseName(String recordBaseName) {
+		this.recordBaseName = recordBaseName;
+	}
+
+	public String getTableClassPrefix() {
+		return tableClassPrefix;
+	}
+
+	public void setTableClassPrefix(String tableClassPrefix) {
+		this.tableClassPrefix = tableClassPrefix;
+	}
+
+	public String getTableClassSuffix() {
+		return tableClassSuffix;
+	}
+
+	public void setTableClassSuffix(String tableClassSuffix) {
+		this.tableClassSuffix = tableClassSuffix;
+	}
+
+	public String getViewClassPrefix() {
+		return viewClassPrefix;
+	}
+
+	public void setViewClassPrefix(String viewClassPrefix) {
+		this.viewClassPrefix = viewClassPrefix;
+	}
+	
+	public String getViewClassSuffix() {
+		return viewClassSuffix;
+	}
+
+	public void setViewClassSuffix(String viewClassSuffix) {
+		this.viewClassSuffix = viewClassSuffix;
+	}
+
+	public boolean isNestTables() {
+		return nestTables;
+	}
+
+	public void setNestTables(boolean nestTables) {
+		this.nestTables = nestTables;
+	}
+
+	public boolean isNestViews() {
+		return nestViews;
+	}
+
+	public void setNestViews(boolean nestViews) {
+		this.nestViews = nestViews;
+	}
+
+	public boolean isCreateRecordProperties() {
+		return createRecordProperties;
+	}
+
+	public void setCreateRecordProperties(boolean createRecordProperties) {
+		this.createRecordProperties = createRecordProperties;
+	}
+
+	private String fallback(String packageName, String defaultSubpackage){
+		String pkg = packageName;
+		if( pkg == null && this.packageName != null){
+			pkg = this.packageName + "." + defaultSubpackage;
+		}
+		return pkg;
+	}
+}